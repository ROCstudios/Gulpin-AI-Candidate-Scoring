--- conflicted
+++ resolved
@@ -1,10 +1,6 @@
 from botocore.exceptions import ClientError
 from config import Config
-<<<<<<< HEAD
 from database import get_db_connection, create_tables, migrate_submissions_table_add_resume_columns
-from flask import Flask, render_template, request, redirect, url_for, flash, session, jsonify, send_file
-=======
-from database import get_db_connection, create_tables
 from flask import (
     Flask,
     render_template,
@@ -16,7 +12,6 @@
     jsonify,
     send_file,
 )
->>>>>>> a942b6bc
 from functools import wraps
 from werkzeug.security import generate_password_hash, check_password_hash
 import boto3
@@ -52,6 +47,31 @@
 app.config.from_object(Config)
 app.register_blueprint(api_bp, url_prefix="/api")
 
+
+# Setup the Flask-JWT-Extended extension
+app.config['JWT_SECRET_KEY'] = os.environ.get('JWT_SECRET_KEY', 'dev-secret-key-change-in-production')  # Change in production!
+app.config['JWT_ACCESS_TOKEN_EXPIRES'] = timedelta(hours=1)
+app.config['JWT_REFRESH_TOKEN_EXPIRES'] = timedelta(days=30)
+jwt = JWTManager(app)
+
+# Configure the app for proper session handling
+app.config['SECRET_KEY'] = os.environ.get('SECRET_KEY', secrets.token_hex(16))
+app.config['SESSION_TYPE'] = 'filesystem'
+app.config['PERMANENT_SESSION_LIFETIME'] = timedelta(days=1)
+app.config['SESSION_COOKIE_SECURE'] = False  # Set to True in production with HTTPS
+app.config['SESSION_COOKIE_HTTPONLY'] = True
+app.config['SESSION_COOKIE_SAMESITE'] = 'Lax'  # Use 'Strict' in production
+
+# Set up CORS to allow credentials
+CORS(app, supports_credentials=True, origins=["http://localhost:3000", "http://127.0.0.1:3000"])
+
+# Add a root-level health endpoint
+@app.route('/health', methods=['GET', 'HEAD'])
+def health_check():
+    """
+    Simple health check endpoint to verify the API is running
+    """
+    return jsonify({"status": "ok", "message": "API is operational"}), 200
 
 # Setup the Flask-JWT-Extended extension
 app.config['JWT_SECRET_KEY'] = os.environ.get('JWT_SECRET_KEY', 'dev-secret-key-change-in-production')  # Change in production!
@@ -113,7 +133,6 @@
 @app.route("/register", methods=["GET", "POST"])
 def register():
     if request.method == "POST":
-<<<<<<< HEAD
         if request.is_json:
             data = request.get_json()
             email = data.get("email")
@@ -125,12 +144,10 @@
             password = request.form.get("password")
 
         hashed_password = generate_password_hash(password, method='pbkdf2:sha256')
-=======
         email = request.form.get("email")
         name = request.form.get("name") or ""
         password = request.form.get("password")
         hashed_password = generate_password_hash(password, method="pbkdf2:sha256")
->>>>>>> a942b6bc
 
         conn = get_db_connection()
         try:
@@ -160,7 +177,6 @@
 @app.route("/login", methods=["GET", "POST"])
 def login():
     if request.method == "POST":
-<<<<<<< HEAD
         # Handle both JSON and form data requests
         if request.is_json:
             data = request.get_json()
@@ -170,11 +186,9 @@
             email = request.form.get("email")
             password = request.form.get("password")
         
-=======
         email = request.form["email"]
         password = request.form["password"]
 
->>>>>>> a942b6bc
         conn = get_db_connection()
         with conn.cursor(dictionary=True) as cursor:
             sql = "SELECT id, email, name, password_hash, is_admin FROM users WHERE email = ?"
@@ -219,7 +233,6 @@
                 flash("Login successful!", "success")
                 return redirect(url_for("index"))
         else:
-<<<<<<< HEAD
             # Authentication failed
             if request.is_json:
                 return jsonify({
@@ -232,15 +245,8 @@
     
     return render_template("login.html")
 
+
 @app.route("/logout", methods=["GET", "POST"])
-=======
-            flash("Invalid email or password", "danger")
-
-    return render_template("login.html")
-
-
-@app.route("/logout")
->>>>>>> a942b6bc
 def logout():
     # Clear session data
     session.clear()
@@ -253,7 +259,6 @@
     flash("You have been logged out.", "success")
     return redirect(url_for("login"))
 
-<<<<<<< HEAD
 @app.route("/api/refresh", methods=["POST"])
 @jwt_required(refresh=True)
 def refresh():
@@ -263,10 +268,6 @@
     return jsonify({"access_token": new_access_token}), 200
 
 # Updated decorator to check JWT token for API requests
-=======
-
-# Decorator to require login
->>>>>>> a942b6bc
 def login_required(f):
     @wraps(f)
     def decorated_function(*args, **kwargs):
@@ -285,12 +286,7 @@
 
     return decorated_function
 
-<<<<<<< HEAD
 # Updated decorator to check admin status
-=======
-
-# Decorator to require admin
->>>>>>> a942b6bc
 def admin_required(f):
     @wraps(f)
     def decorated_function(*args, **kwargs):
